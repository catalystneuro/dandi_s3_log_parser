--- conflicted
+++ resolved
@@ -28,12 +28,7 @@
     parsed_s3_log_folder_path: DirectoryPath,
     excluded_log_files: list[FilePath] | None = None,
     excluded_ips: collections.defaultdict[str, bool] | None = None,
-<<<<<<< HEAD
-    maximum_number_of_workers: int = Field(ge=1, le=os.cpu_count() * 5, default=1),
-=======
-    exclude_github_ips: bool = True,
     maximum_number_of_workers: int = Field(ge=1, default=1),
->>>>>>> ee061563
     maximum_buffer_size_in_bytes: int = 4 * 10**9,
 ) -> None:
     """
